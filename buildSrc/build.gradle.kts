--- conflicted
+++ resolved
@@ -72,15 +72,13 @@
             id = "configure-task-properties-validation"
             implementationClass = "org.gradle.plugins.codequality.ConfigureTaskPropertyValidationPlugin"
         }
-<<<<<<< HEAD
+        "buildscanConfiguration" {
+            id = "buildscan-configuration"
+            implementationClass = "org.gradle.plugins.buildscan.BuildScanConfigurationPlugin"
+        }
         "ciReporting" {
             id = "ci-reporting"
             implementationClass = "org.gradle.plugins.reporting.CiReportingPlugin"
-=======
-        "buildscanConfiguration" {
-            id = "buildscan-configuration"
-            implementationClass = "org.gradle.plugins.buildscan.BuildScanConfigurationPlugin"
->>>>>>> 2a423f13
         }
     }
 }
