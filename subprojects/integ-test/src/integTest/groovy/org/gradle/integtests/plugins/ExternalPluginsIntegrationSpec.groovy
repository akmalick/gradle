/*
 * Copyright 2016 the original author or authors.
 *
 * Licensed under the Apache License, Version 2.0 (the "License");
 * you may not use this file except in compliance with the License.
 * You may obtain a copy of the License at
 *
 *      http://www.apache.org/licenses/LICENSE-2.0
 *
 * Unless required by applicable law or agreed to in writing, software
 * distributed under the License is distributed on an "AS IS" BASIS,
 * WITHOUT WARRANTIES OR CONDITIONS OF ANY KIND, either express or implied.
 * See the License for the specific language governing permissions and
 * limitations under the License.
 */

package org.gradle.integtests.plugins

import org.gradle.api.JavaVersion
import org.gradle.integtests.fixtures.AbstractIntegrationSpec
<<<<<<< HEAD
import spock.lang.Ignore

class ExternalPluginsIntegrationSpec extends AbstractIntegrationSpec {
    def setup() {
        executer.requireGradleDistribution()
    }
=======
import org.gradle.util.ports.ReleasingPortAllocator
import org.junit.Rule

class ExternalPluginsIntegrationSpec extends AbstractIntegrationSpec {
    @Rule
    final ReleasingPortAllocator portAllocator = new ReleasingPortAllocator()
>>>>>>> 25e6b476

    def 'shadow plugin'() {
        when:
        buildScript """
            import com.github.jengelman.gradle.plugins.shadow.transformers.ServiceFileTransformer

            plugins {
              id 'java' // or 'groovy' Must be explicitly applied
              id 'com.github.johnrengelman.shadow' version '1.2.3'
            }

            repositories {
               jcenter()
            }

            dependencies {
              compile 'commons-collections:commons-collections:3.2.2'
            }

            shadowJar {

              transform(ServiceFileTransformer)

              manifest {
                attributes 'Test-Entry': 'PASSED'
              }
            }
            """.stripIndent()

        then:
        succeeds 'shadowJar'
    }

    def 'kotlin plugin'() {
        when:
        def kotlinVersion = '1.0.2'
        buildScript """
            buildscript {
               ext.kotlin_version = '$kotlinVersion'

               repositories {
                 mavenCentral()
               }

               dependencies {
                 classpath "org.jetbrains.kotlin:kotlin-gradle-plugin:$kotlinVersion"
               }
            }

            apply plugin: 'kotlin'

            repositories {
               mavenCentral()
            }

            dependencies {
              compile "org.jetbrains.kotlin:kotlin-stdlib:$kotlinVersion"
            }
        """

        file('src/main/kotlin/pkg/HelloWorld.kt') << """
        package pkg

        fun getGreeting(): String {
            val words = mutableListOf<String>()
            words.add("Hello,")
            words.add("world!")

            return words.joinToString(separator = " ")
        }

        fun main(args: Array<String>) {
            println(getGreeting())
        }
        """

        then:
        executer.expectDeprecationWarning().withStackTraceChecksDisabled()
        succeeds 'build'
    }

<<<<<<< HEAD
    def 'nebula recommender plugin'() {
        when:
=======
    def 'asciidoctor plugin'() {
        given:
        buildScript """
            buildscript {
                repositories {
                    jcenter()
                }

                dependencies {
                    classpath 'org.asciidoctor:asciidoctor-gradle-plugin:1.5.3'
                }
            }

            apply plugin: 'org.asciidoctor.convert'
            """.stripIndent()

        file('src/docs/asciidoc/test.adoc') << """
            = Line Break Doc Title
            :hardbreaks:

            Rubies are red,
            Topazes are blue.
            """

        // Does not close output file, which remains locked on windows. Run the build in a forked process
        executer.requireGradleHome()

        expect:
        succeeds 'asciidoc'
        file('build/asciidoc').isDirectory()
    }

    def 'docker plugin'() {
        given:
        buildScript """
            buildscript {
                repositories {
                    jcenter()
                }

                dependencies {
                    classpath 'com.bmuschko:gradle-docker-plugin:2.6.8'
                }
            }

            apply plugin: 'java'
            apply plugin: 'application'
            apply plugin: 'com.bmuschko.docker-java-application'

            mainClassName = 'org.gradle.JettyMain'

            docker {
                javaApplication {
                    baseImage = 'dockerfile/java:openjdk-7-jre'
                    port = 9090
                    tag = 'jettyapp:1.115'
                }
            }
            """.stripIndent()

        expect:
        succeeds 'dockerCopyDistResources'
    }

    def 'spring dependency management plugin'() {
        given:
>>>>>>> 25e6b476
        buildScript """
            plugins {
                id "io.spring.dependency-management" version "0.5.6.RELEASE"
            }

            apply plugin: 'java'
            apply plugin: "io.spring.dependency-management"

            repositories {
                mavenCentral()
            }

            dependencyManagement {
                dependencies {
                    dependency 'org.springframework:spring-core:4.0.3.RELEASE'
                    dependency group: 'commons-logging', name: 'commons-logging', version: '1.1.2'
                }
            }

            dependencies {
                 compile 'org.springframework:spring-core'
            }
            """.stripIndent()

        expect:
        succeeds "dependencies", "--configuration", "compile"
    }

<<<<<<< HEAD
    @Ignore("uses internal types")
    def 'Nebula plugin plugin'() {
        when:
        buildFile << """
            plugins {
               id 'nebula.plugin-plugin' version '4.15.0'
=======
    def 'tomcat plugin'() {
        given:
        def httpPort = portAllocator.assignPort()
        def httpsPort = portAllocator.assignPort()
        def stopPort = portAllocator.assignPort()
        buildScript """
            buildscript {
                repositories {
                    jcenter()
                }

                dependencies {
                    classpath 'com.bmuschko:gradle-tomcat-plugin:2.2.4'
                }
>>>>>>> 25e6b476
            }

            apply plugin: 'com.bmuschko.tomcat'

            repositories {
                mavenCentral()
            }

            dependencies {
                def tomcatVersion = '7.0.59'
                tomcat "org.apache.tomcat.embed:tomcat-embed-core:\${tomcatVersion}",
                       "org.apache.tomcat.embed:tomcat-embed-logging-juli:\${tomcatVersion}",
                       "org.apache.tomcat.embed:tomcat-embed-jasper:\${tomcatVersion}"
            }

            ext {
                tomcatStopPort = ${stopPort}
                tomcatStopKey = 'stopKey'
            }

            tomcat {
                httpPort = ${httpPort}
                httpsPort = ${httpsPort}
            }

            task integrationTomcatRun(type: com.bmuschko.gradle.tomcat.tasks.TomcatRun) {
                stopPort = tomcatStopPort
                stopKey = tomcatStopKey
                daemon = true
            }

            task integrationTomcatStop(type: com.bmuschko.gradle.tomcat.tasks.TomcatStop) {
                stopPort = tomcatStopPort
                stopKey = tomcatStopKey
            }

            task integrationTest(type: Test) {
                include '**/*IntegrationTest.*'
                dependsOn integrationTomcatRun
                finalizedBy integrationTomcatStop
            }

            test {
                exclude '**/*IntegrationTest.*'
            }
            """.stripIndent()

        // Tomcat plugin doesn't work in embedded mode
        if (JavaVersion.current() == JavaVersion.VERSION_1_6) {
            executer.requireGradleHome()
        }

        expect:
        succeeds 'integrationTest'
    }
}<|MERGE_RESOLUTION|>--- conflicted
+++ resolved
@@ -16,23 +16,17 @@
 
 package org.gradle.integtests.plugins
 
-import org.gradle.api.JavaVersion
 import org.gradle.integtests.fixtures.AbstractIntegrationSpec
-<<<<<<< HEAD
-import spock.lang.Ignore
+import org.gradle.util.ports.ReleasingPortAllocator
+import org.junit.Rule
 
 class ExternalPluginsIntegrationSpec extends AbstractIntegrationSpec {
     def setup() {
         executer.requireGradleDistribution()
     }
-=======
-import org.gradle.util.ports.ReleasingPortAllocator
-import org.junit.Rule
-
-class ExternalPluginsIntegrationSpec extends AbstractIntegrationSpec {
+
     @Rule
     final ReleasingPortAllocator portAllocator = new ReleasingPortAllocator()
->>>>>>> 25e6b476
 
     def 'shadow plugin'() {
         when:
@@ -114,10 +108,6 @@
         succeeds 'build'
     }
 
-<<<<<<< HEAD
-    def 'nebula recommender plugin'() {
-        when:
-=======
     def 'asciidoctor plugin'() {
         given:
         buildScript """
@@ -184,7 +174,6 @@
 
     def 'spring dependency management plugin'() {
         given:
->>>>>>> 25e6b476
         buildScript """
             plugins {
                 id "io.spring.dependency-management" version "0.5.6.RELEASE"
@@ -213,14 +202,6 @@
         succeeds "dependencies", "--configuration", "compile"
     }
 
-<<<<<<< HEAD
-    @Ignore("uses internal types")
-    def 'Nebula plugin plugin'() {
-        when:
-        buildFile << """
-            plugins {
-               id 'nebula.plugin-plugin' version '4.15.0'
-=======
     def 'tomcat plugin'() {
         given:
         def httpPort = portAllocator.assignPort()
@@ -235,7 +216,6 @@
                 dependencies {
                     classpath 'com.bmuschko:gradle-tomcat-plugin:2.2.4'
                 }
->>>>>>> 25e6b476
             }
 
             apply plugin: 'com.bmuschko.tomcat'
